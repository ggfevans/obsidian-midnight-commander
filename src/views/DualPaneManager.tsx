import React, { useState, useEffect, useRef } from 'react';
import { TAbstractFile } from 'obsidian';
import { FilePane } from './FilePane';
import { ResizeHandle } from '../components/ResizeHandle';
import { QuickSearch } from '../components/QuickSearch';
<<<<<<< HEAD
=======
import { FilePreview } from '../components/FilePreview';
>>>>>>> 6517f7e6
import { DualPaneManagerProps } from '../types/interfaces';

export const DualPaneManager: React.FC<DualPaneManagerProps> = ({
	app,
	leftPane,
	rightPane,
	onPaneStateChange,
	onFileClick,
	onFileContextMenu,
	onNavigateToFolder,
}) => {
	const containerRef = useRef<HTMLDivElement>(null);
	const [containerHeight, setContainerHeight] = useState(400); // Default height
	const [topPaneHeight, setTopPaneHeight] = useState(200); // Default to 50%
	const [bottomPaneHeight, setBottomPaneHeight] = useState(200);
	
	// Quick search state
	const [showLeftSearch, setShowLeftSearch] = useState(false);
	const [showRightSearch, setShowRightSearch] = useState(false);
	const [leftSearchQuery, setLeftSearchQuery] = useState('');
	const [rightSearchQuery, setRightSearchQuery] = useState('');
	const [leftFilteredFiles, setLeftFilteredFiles] = useState<TAbstractFile[]>([]);
	const [rightFilteredFiles, setRightFilteredFiles] = useState<TAbstractFile[]>([]);
<<<<<<< HEAD
=======
	
	// File preview state
	const [showFilePreview, setShowFilePreview] = useState(false);
	const [previewFile, setPreviewFile] = useState<TAbstractFile | null>(null);
>>>>>>> 6517f7e6

	// Update container height when the component mounts or resizes
	useEffect(() => {
		const updateHeight = () => {
			if (containerRef.current) {
				const height = containerRef.current.clientHeight;
				if (height > 0) {
					setContainerHeight(height);
					// Initialize with 50/50 split accounting for handle height
					const handleHeight = 8; // Height of resize handle
					const availableHeight = height - handleHeight;
					const newTopHeight = Math.floor(availableHeight * 0.5);
					const newBottomHeight = availableHeight - newTopHeight; // Ensure exact fit
					
					setTopPaneHeight(newTopHeight);
					setBottomPaneHeight(newBottomHeight);
				}
			}
		};

		// Try to get height after a small delay to ensure DOM is ready
		const timeoutId = setTimeout(updateHeight, 100);
		
		// Add resize observer to track container size changes
		const resizeObserver = new ResizeObserver((entries) => {
			for (const entry of entries) {
				updateHeight();
			}
		});
		
		if (containerRef.current) {
			resizeObserver.observe(containerRef.current);
		}

		return () => {
			clearTimeout(timeoutId);
			resizeObserver.disconnect();
		};
	}, []);

	const handleResize = (newTopHeight: number, newBottomHeight: number) => {
		setTopPaneHeight(newTopHeight);
		setBottomPaneHeight(newBottomHeight);
	};

	// Event handlers
	const handleLeftPaneStateChange = (newState: any) => {
		onPaneStateChange('left', newState);
	};

	const handleRightPaneStateChange = (newState: any) => {
		onPaneStateChange('right', newState);
	};

	const handleLeftFileClick = (file: TAbstractFile, options?: any) => {
		onFileClick(file, 'left', options);
	};

	const handleRightFileClick = (file: TAbstractFile, options?: any) => {
		onFileClick(file, 'right', options);
	};

	const handleLeftFileContextMenu = (file: TAbstractFile, position: any) => {
		onFileContextMenu(file, 'left', position);
	};

	const handleRightFileContextMenu = (file: TAbstractFile, position: any) => {
		onFileContextMenu(file, 'right', position);
	};

	const handleLeftNavigateToFolder = (folder: any) => {
		onNavigateToFolder(folder, 'left');
	};

	const handleRightNavigateToFolder = (folder: any) => {
		onNavigateToFolder(folder, 'right');
	};
	
	// Quick search handlers
	const handleLeftSearch = (query: string, filteredFiles: TAbstractFile[]) => {
		setLeftSearchQuery(query);
		setLeftFilteredFiles(filteredFiles);
	};
	
	const handleRightSearch = (query: string, filteredFiles: TAbstractFile[]) => {
		setRightSearchQuery(query);
		setRightFilteredFiles(filteredFiles);
	};
	
	const handleLeftSearchClose = () => {
		setShowLeftSearch(false);
		setLeftSearchQuery('');
		setLeftFilteredFiles([]);
	};
	
	const handleRightSearchClose = () => {
		setShowRightSearch(false);
		setRightSearchQuery('');
		setRightFilteredFiles([]);
	};
	
	const handleLeftSearchSelect = (file: TAbstractFile) => {
		// Select the file in the left pane and close search
		const fileIndex = leftPane.files.findIndex(f => f.path === file.path);
		if (fileIndex >= 0) {
			onPaneStateChange('left', { selectedIndex: fileIndex });
		}
		handleLeftSearchClose();
	};
	
	const handleRightSearchSelect = (file: TAbstractFile) => {
		// Select the file in the right pane and close search
		const fileIndex = rightPane.files.findIndex(f => f.path === file.path);
		if (fileIndex >= 0) {
			onPaneStateChange('right', { selectedIndex: fileIndex });
		}
		handleRightSearchClose();
	};
	
<<<<<<< HEAD
	// Expose search toggle functions
=======
	// File preview handlers
	const handleShowFilePreview = () => {
		const activePane = leftPane.isActive ? leftPane : rightPane;
		const selectedFile = activePane.files[activePane.selectedIndex];
		
		if (selectedFile) {
			setPreviewFile(selectedFile);
			setShowFilePreview(true);
		}
	};
	
	const handleCloseFilePreview = () => {
		setShowFilePreview(false);
		setPreviewFile(null);
	};
	
	// Expose search toggle functions and file preview function
>>>>>>> 6517f7e6
	useEffect(() => {
		// Attach toggle functions to global window object for access from MidnightCommanderView
		(window as any).toggleLeftSearch = () => {
			if (leftPane.isActive) {
				setShowLeftSearch(!showLeftSearch);
				if (showLeftSearch) {
					handleLeftSearchClose();
				}
			}
		};
		
		(window as any).toggleRightSearch = () => {
			if (rightPane.isActive) {
				setShowRightSearch(!showRightSearch);
				if (showRightSearch) {
					handleRightSearchClose();
				}
			}
		};
		
		(window as any).toggleQuickSearch = () => {
			if (leftPane.isActive) {
				setShowLeftSearch(!showLeftSearch);
				if (showLeftSearch) {
					handleLeftSearchClose();
				}
			} else if (rightPane.isActive) {
				setShowRightSearch(!showRightSearch);
				if (showRightSearch) {
					handleRightSearchClose();
				}
			}
		};
		
<<<<<<< HEAD
=======
		// Expose file preview function globally
		(window as any).showFilePreview = handleShowFilePreview;
		
>>>>>>> 6517f7e6
		return () => {
			// Cleanup global functions
			delete (window as any).toggleLeftSearch;
			delete (window as any).toggleRightSearch;
			delete (window as any).toggleQuickSearch;
<<<<<<< HEAD
=======
			delete (window as any).showFilePreview;
>>>>>>> 6517f7e6
		};
	}, [leftPane.isActive, rightPane.isActive, showLeftSearch, showRightSearch]);

	return (
		<div ref={containerRef} className="midnight-commander-dual-pane">
			{/* Top pane (left in our context) */}
			<div 
				className="pane-container pane-top"
				style={{ height: `${topPaneHeight}px` }}
			>
				<FilePane
					paneState={leftPane}
					onStateChange={handleLeftPaneStateChange}
					onFileClick={handleLeftFileClick}
					onFileContextMenu={handleLeftFileContextMenu}
					onNavigateToFolder={handleLeftNavigateToFolder}
				/>
			</div>

			{/* Resize handle */}
			<div
				className="resize-handle"
				onMouseDown={(e) => {
					e.preventDefault();
					const startY = e.clientY;
					const startTopHeight = topPaneHeight;
					
					// Add dragging class
					const handleElement = e.currentTarget as HTMLElement;
					handleElement.classList.add('dragging');
					
					const handleMouseMove = (e: MouseEvent) => {
						const deltaY = e.clientY - startY;
						// Account for handle height in available space
						const handleHeight = 8;
						const availableHeight = containerHeight - handleHeight;
						const newTopHeight = Math.max(100, Math.min(availableHeight - 100, startTopHeight + deltaY));
						const newBottomHeight = availableHeight - newTopHeight;
						
						setTopPaneHeight(newTopHeight);
						setBottomPaneHeight(newBottomHeight);
					};
					
					const handleMouseUp = () => {
						document.removeEventListener('mousemove', handleMouseMove);
						document.removeEventListener('mouseup', handleMouseUp);
						document.body.style.cursor = '';
						handleElement.classList.remove('dragging');
					};
					
					document.addEventListener('mousemove', handleMouseMove);
					document.addEventListener('mouseup', handleMouseUp);
					document.body.style.cursor = 'ns-resize';
				}}
				onDoubleClick={() => {
					const handleHeight = 8;
					const availableHeight = containerHeight - handleHeight;
					const resetHeight = Math.floor(availableHeight / 2);
					setTopPaneHeight(resetHeight);
					setBottomPaneHeight(availableHeight - resetHeight);
				}}
				title="Drag to resize panes (double-click to reset)"
			>
				<div className="resize-handle-grip">
					<div className="resize-handle-line" />
					<div className="resize-handle-dots">
						<span></span>
						<span></span>
						<span></span>
					</div>
					<div className="resize-handle-line" />
				</div>
			</div>

			{/* Bottom pane (right in our context) */}
			<div 
				className="pane-container pane-bottom"
				style={{ height: `${bottomPaneHeight}px` }}
			>
					<FilePane
						paneState={rightPane}
						onStateChange={handleRightPaneStateChange}
						onFileClick={handleRightFileClick}
						onFileContextMenu={handleRightFileContextMenu}
						onNavigateToFolder={handleRightNavigateToFolder}
					/>
				</div>
				
				{/* Quick search overlays */}
				{showLeftSearch && (
					<QuickSearch
						files={leftPane.files}
						isVisible={showLeftSearch}
						onFilter={handleLeftSearch}
						onClose={handleLeftSearchClose}
						onSelect={handleLeftSearchSelect}
						placeholder={`Search in ${leftPane.currentFolder.name}...`}
					/>
				)}
				
				{showRightSearch && (
					<QuickSearch
						files={rightPane.files}
						isVisible={showRightSearch}
						onFilter={handleRightSearch}
						onClose={handleRightSearchClose}
						onSelect={handleRightSearchSelect}
						placeholder={`Search in ${rightPane.currentFolder.name}...`}
					/>
				)}
			</div>
<<<<<<< HEAD
		);
	};
=======
			
			{/* Quick search overlays */}
			{showLeftSearch && (
				<QuickSearch
					files={leftPane.files}
					isVisible={showLeftSearch}
					onFilter={handleLeftSearch}
					onClose={handleLeftSearchClose}
					onSelect={handleLeftSearchSelect}
					placeholder={`Search in ${leftPane.currentFolder.name}...`}
				/>
			)}
			
			{showRightSearch && (
				<QuickSearch
					files={rightPane.files}
					isVisible={showRightSearch}
					onFilter={handleRightSearch}
					onClose={handleRightSearchClose}
					onSelect={handleRightSearchSelect}
					placeholder={`Search in ${rightPane.currentFolder.name}...`}
				/>
			)}
			
			{/* File preview overlay */}
			{showFilePreview && previewFile && (
				<FilePreview
					app={app}
					file={previewFile}
					isVisible={showFilePreview}
					onClose={handleCloseFilePreview}
				/>
			)}
		</div>
	);
};
>>>>>>> 6517f7e6
<|MERGE_RESOLUTION|>--- conflicted
+++ resolved
@@ -3,10 +3,7 @@
 import { FilePane } from './FilePane';
 import { ResizeHandle } from '../components/ResizeHandle';
 import { QuickSearch } from '../components/QuickSearch';
-<<<<<<< HEAD
-=======
 import { FilePreview } from '../components/FilePreview';
->>>>>>> 6517f7e6
 import { DualPaneManagerProps } from '../types/interfaces';
 
 export const DualPaneManager: React.FC<DualPaneManagerProps> = ({
@@ -30,13 +27,10 @@
 	const [rightSearchQuery, setRightSearchQuery] = useState('');
 	const [leftFilteredFiles, setLeftFilteredFiles] = useState<TAbstractFile[]>([]);
 	const [rightFilteredFiles, setRightFilteredFiles] = useState<TAbstractFile[]>([]);
-<<<<<<< HEAD
-=======
 	
 	// File preview state
 	const [showFilePreview, setShowFilePreview] = useState(false);
 	const [previewFile, setPreviewFile] = useState<TAbstractFile | null>(null);
->>>>>>> 6517f7e6
 
 	// Update container height when the component mounts or resizes
 	useEffect(() => {
@@ -156,9 +150,6 @@
 		handleRightSearchClose();
 	};
 	
-<<<<<<< HEAD
-	// Expose search toggle functions
-=======
 	// File preview handlers
 	const handleShowFilePreview = () => {
 		const activePane = leftPane.isActive ? leftPane : rightPane;
@@ -176,7 +167,6 @@
 	};
 	
 	// Expose search toggle functions and file preview function
->>>>>>> 6517f7e6
 	useEffect(() => {
 		// Attach toggle functions to global window object for access from MidnightCommanderView
 		(window as any).toggleLeftSearch = () => {
@@ -211,21 +201,15 @@
 			}
 		};
 		
-<<<<<<< HEAD
-=======
 		// Expose file preview function globally
 		(window as any).showFilePreview = handleShowFilePreview;
 		
->>>>>>> 6517f7e6
 		return () => {
 			// Cleanup global functions
 			delete (window as any).toggleLeftSearch;
 			delete (window as any).toggleRightSearch;
 			delete (window as any).toggleQuickSearch;
-<<<<<<< HEAD
-=======
 			delete (window as any).showFilePreview;
->>>>>>> 6517f7e6
 		};
 	}, [leftPane.isActive, rightPane.isActive, showLeftSearch, showRightSearch]);
 
@@ -305,42 +289,14 @@
 				className="pane-container pane-bottom"
 				style={{ height: `${bottomPaneHeight}px` }}
 			>
-					<FilePane
-						paneState={rightPane}
-						onStateChange={handleRightPaneStateChange}
-						onFileClick={handleRightFileClick}
-						onFileContextMenu={handleRightFileContextMenu}
-						onNavigateToFolder={handleRightNavigateToFolder}
-					/>
-				</div>
-				
-				{/* Quick search overlays */}
-				{showLeftSearch && (
-					<QuickSearch
-						files={leftPane.files}
-						isVisible={showLeftSearch}
-						onFilter={handleLeftSearch}
-						onClose={handleLeftSearchClose}
-						onSelect={handleLeftSearchSelect}
-						placeholder={`Search in ${leftPane.currentFolder.name}...`}
-					/>
-				)}
-				
-				{showRightSearch && (
-					<QuickSearch
-						files={rightPane.files}
-						isVisible={showRightSearch}
-						onFilter={handleRightSearch}
-						onClose={handleRightSearchClose}
-						onSelect={handleRightSearchSelect}
-						placeholder={`Search in ${rightPane.currentFolder.name}...`}
-					/>
-				)}
+				<FilePane
+					paneState={rightPane}
+					onStateChange={handleRightPaneStateChange}
+					onFileClick={handleRightFileClick}
+					onFileContextMenu={handleRightFileContextMenu}
+					onNavigateToFolder={handleRightNavigateToFolder}
+				/>
 			</div>
-<<<<<<< HEAD
-		);
-	};
-=======
 			
 			{/* Quick search overlays */}
 			{showLeftSearch && (
@@ -376,5 +332,4 @@
 			)}
 		</div>
 	);
-};
->>>>>>> 6517f7e6
+};