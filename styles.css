<<<<<<< HEAD
/* Midnight Commander Plugin Styles */

.midnight-commander-view {
  height: 100%;
  display: flex;
  flex-direction: column;
  background-color: var(--background-primary);
}

/* Header with pane titles */
.midnight-commander-header {
  display: flex;
  height: 36px;
  border-bottom: 1px solid var(--background-modifier-border);
  background-color: var(--background-secondary);
}

.pane-header {
  flex: 1;
  display: flex;
  align-items: center;
  padding: 0 12px;
  border-right: 1px solid var(--background-modifier-border);
}

.pane-header:last-child {
  border-right: none;
}

.pane-title {
  font-size: 12px;
  color: var(--text-muted);
  font-weight: 500;
  white-space: nowrap;
  overflow: hidden;
  text-overflow: ellipsis;
}

/* Main dual panes container */
.midnight-commander-panes {
  flex: 1;
  display: flex;
  flex-direction: column;
  min-height: 0; /* Allow flex children to shrink */
=======
/* Midnight Commander Plugin Styles - Native Obsidian Integration */

/* Import PopupMenu and theme compatibility styles */
@import url('./src/styles/theme-compatibility.css');
@import url('./src/styles/popup-menu.css');

.midnight-commander-view {
  height: 100%;
  display: flex;
  flex-direction: column;
  background-color: var(--background-primary);
  font-family: var(--font-interface);
}

/* Individual pane headers - match native nav-header styling */
.file-pane .pane-header {
  display: flex;
  align-items: center;
  justify-content: space-between;
  height: var(--nav-item-size, 32px);
  padding: 0 var(--nav-item-padding-x, 16px);
  background-color: var(--background-primary);
  border-bottom: var(--nav-header-border-width, 1px) solid var(--background-modifier-border);
  flex-shrink: 0;
  font-size: var(--nav-item-size, 13px);
}

.file-pane.active .pane-header {
  background-color: var(--background-primary);
  border-bottom-color: var(--interactive-accent);
}

.pane-path {
  flex: 1;
  min-width: 0;
  display: flex;
  align-items: center;
  gap: 6px;
}

/* Match native nav-folder-title styling */
.pane-title {
  font-size: var(--nav-item-size, 13px);
  color: var(--nav-folder-title-color, var(--text-muted));
  font-weight: var(--nav-folder-title-weight, 500);
  white-space: nowrap;
  overflow: hidden;
  text-overflow: ellipsis;
  min-width: 0;
  flex: 1;
  line-height: var(--line-height-tight);
}

.file-pane.active .pane-title {
  color: var(--nav-folder-title-color, var(--text-normal));
  font-weight: var(--nav-folder-title-weight-active, 600);
}

/* File count styling to match native */
.pane-file-count {
  font-size: var(--font-ui-smaller);
  color: var(--text-faint);
  white-space: nowrap;
  flex-shrink: 0;
}

.file-pane.active .pane-file-count {
  color: var(--text-muted);
}

.pane-status {
  display: flex;
  align-items: center;
  gap: 8px;
}

.pane-selection-count {
  font-size: 11px;
  color: var(--text-faint);
  background-color: var(--background-modifier-border);
  padding: 2px 6px;
  border-radius: 3px;
  white-space: nowrap;
}

.file-pane.active .pane-selection-count {
  background-color: var(--interactive-accent);
  color: var(--text-on-accent);
}

.pane-active-indicator {
  font-size: 10px;
  color: var(--interactive-accent);
  line-height: 1;
}

/* Main dual panes container - integrate seamlessly like native explorer */
.midnight-commander-dual-pane {
  height: 100%;
  display: flex;
  flex-direction: column;
  overflow: hidden;
  /* Remove border - should look like native file explorer */
  border: none;
  border-radius: 0;
>>>>>>> 96d22997
}

/* Individual file panes */
.file-pane {
  flex: 1;
  min-height: 200px;
  border-bottom: 1px solid var(--background-modifier-border);
  display: flex;
  flex-direction: column;
  overflow: hidden;
  position: relative;
}

.file-pane:last-child {
  border-bottom: none;
}

/* Active pane styling */
.file-pane.active {
  background-color: var(--background-primary);
}

.file-pane.active::before {
  content: '';
  position: absolute;
  left: 0;
  top: 0;
  bottom: 0;
  width: 2px;
  background-color: var(--interactive-accent);
  z-index: 1;
}

.file-pane.inactive {
  background-color: var(--background-secondary);
  opacity: 0.7;
}

/* File list container */
.file-list {
  flex: 1;
  overflow-y: auto;
<<<<<<< HEAD
  padding: 4px 0;
}

/* Individual file items */
.file-item {
  display: flex;
  align-items: center;
  padding: 6px 12px;
  cursor: pointer;
  border-radius: 3px;
  margin: 1px 4px;
  transition: background-color 0.1s ease;
  min-height: 32px;
}

.file-item:hover {
  background-color: var(--background-modifier-hover);
}

.file-item.selected {
  background-color: var(--interactive-accent);
  color: var(--text-on-accent);
}

.file-item.selected:hover {
  background-color: var(--interactive-accent-hover);
}

.file-item.highlighted {
  background-color: var(--background-modifier-success);
}

/* File item icon */
.file-item-icon {
  width: 16px;
  height: 16px;
  margin-right: 10px;
=======
  overflow-x: hidden;
  padding: 4px 0;
}

/* File items - exact native styling like .nav-file-title */
.file-item {
  display: flex;
  align-items: center;
  padding: 1px 2px 1px 8px;
  cursor: pointer;
  border-radius: 6px;
  margin: 1px 8px;
  transition: color 0.1s ease, background-color 0.1s ease;
  min-height: 22px;
  font-size: 13px;
  color: var(--text-normal);
  line-height: 1.3;
  font-weight: 400;
}

/* Default inactive pane styling */
.file-pane.inactive .file-item {
  color: var(--text-muted);
  opacity: 0.8;
}

/* Hover state - match native nav-file-title:hover */
.file-item:hover {
  background-color: var(--nav-item-background-hover);
  color: var(--nav-item-color-hover, var(--text-normal));
}

/* Only show hover on active panes for better UX */
.file-pane.inactive .file-item:hover {
  background-color: var(--nav-item-background-hover);
  opacity: 1;
}

/* Active/selected state - match native nav-file-title.is-active */
.file-item.is-active {
  background-color: var(--nav-item-background-active);
  color: var(--nav-item-color-active);
  font-weight: var(--nav-item-weight-active, var(--nav-file-title-weight-active, 500));
}

.file-item.is-active:hover {
  background-color: var(--nav-item-background-active);
  color: var(--nav-item-color-active);
}

/* Multi-selection state */
.file-item.is-selected {
  background-color: var(--nav-item-background-selected, rgba(var(--color-accent), 0.1));
  color: var(--nav-item-color-selected, var(--text-normal));
}

/* Combined active and selected */
.file-item.is-active.is-selected {
  background-color: var(--nav-item-background-active);
  color: var(--nav-item-color-active);
}

/* File item icon - match native icon styling */
.file-item-icon {
  width: var(--nav-item-icon-size, 16px);
  height: var(--nav-item-icon-size, 16px);
  margin-right: var(--nav-item-icon-margin, 8px);
>>>>>>> 96d22997
  flex-shrink: 0;
  display: flex;
  align-items: center;
  justify-content: center;
<<<<<<< HEAD
}

.file-item-icon svg {
  width: 14px;
  height: 14px;
  color: currentColor;
}

=======
  color: var(--nav-item-icon-color, var(--icon-color));
}

.file-item-icon svg {
  width: var(--icon-size, 16px);
  height: var(--icon-size, 16px);
  color: currentColor;
}

/* Folder icons - match native folder color */
.file-item.folder {
  color: var(--text-accent);
}

.file-item.folder .file-item-icon {
  color: var(--text-accent);
}

>>>>>>> 96d22997
.file-item.folder .file-item-icon svg {
  color: var(--text-accent);
}

<<<<<<< HEAD
/* File item content */
.file-item-content {
  flex: 1;
  min-width: 0; /* Allow text to shrink */
=======
.file-item.folder .file-item-name {
  color: var(--text-accent);
  font-weight: 500;
}

/* File item content */
.file-item-content {
  flex: 1;
  min-width: 0;
>>>>>>> 96d22997
  display: flex;
  flex-direction: column;
}

<<<<<<< HEAD
.file-item-name {
  font-size: 13px;
  font-weight: 400;
  white-space: nowrap;
  overflow: hidden;
  text-overflow: ellipsis;
  line-height: 1.3;
}

.file-item-size {
  font-size: 11px;
=======
/* File name - match native nav-file-title text styling */
.file-item-name {
  font-size: inherit;
  font-weight: inherit;
  color: inherit;
  white-space: nowrap;
  overflow: hidden;
  text-overflow: ellipsis;
  line-height: inherit;
}

/* File size metadata */
.file-item-size {
  font-size: var(--font-ui-smaller);
>>>>>>> 96d22997
  color: var(--text-faint);
  margin-top: 1px;
  line-height: 1;
}

<<<<<<< HEAD
/* Keyboard focus styles */
.file-pane.active .file-item.selected {
  box-shadow: 0 0 0 1px var(--interactive-accent);
}
=======
>>>>>>> 96d22997

/* Scrollbar styling */
.file-list::-webkit-scrollbar {
  width: 8px;
}

.file-list::-webkit-scrollbar-track {
  background: var(--background-secondary);
}

.file-list::-webkit-scrollbar-thumb {
  background: var(--background-modifier-border);
  border-radius: 4px;
}

.file-list::-webkit-scrollbar-thumb:hover {
  background: var(--text-faint);
}

/* Empty state styling */
.file-list:empty::after {
  content: 'No files in this directory';
  display: block;
  text-align: center;
  padding: 40px 20px;
  color: var(--text-faint);
  font-style: italic;
<<<<<<< HEAD
=======
}

.file-list-empty {
  display: flex;
  align-items: center;
  justify-content: center;
  height: 100%;
  color: var(--text-faint);
  font-style: italic;
}

.file-list-empty p {
  margin: 0;
  padding: 40px 20px;
}

/* Virtual scrolling styles */
.file-list-virtual {
  /* Ensure proper scrolling behavior - vertical only */
  overflow-y: auto;
  overflow-x: hidden;
  height: 100%;
  position: relative;
}

.file-list-virtual .file-item {
  /* Ensure file items work properly with virtual positioning */
  position: relative;
  width: calc(100% - 8px); /* Account for margins without causing overflow */
  margin: 0 4px;
  box-sizing: border-box;
}

/* Performance optimizations for virtual scrolling */
.file-list-virtual * {
  /* Enable hardware acceleration for smooth scrolling */
  transform: translateZ(0);
}

/* ============================= */
/* RESIZE HANDLE STYLES */
/* ============================= */

.resize-container {
  position: absolute;
  top: 0;
  left: 0;
  right: 0;
  pointer-events: none; /* Allow clicks to pass through to panes */
  z-index: 10;
}

.resize-handle {
  height: 8px;
  cursor: ns-resize;
  display: flex;
  align-items: center;
  justify-content: center;
  background-color: transparent;
  transition: background-color 0.2s ease;
  flex-shrink: 0;
  user-select: none;
}

.resize-handle:hover {
  background-color: var(--background-modifier-hover);
}

.resize-handle.dragging {
  background-color: var(--interactive-accent);
  cursor: ns-resize !important;
}

.resize-handle-grip {
  display: flex;
  align-items: center;
  justify-content: center;
  gap: 2px;
  padding: 2px 8px;
  border-radius: 3px;
  background-color: var(--background-secondary);
  border: 1px solid var(--background-modifier-border);
  transition: all 0.2s ease;
}

.resize-handle:hover .resize-handle-grip {
  background-color: var(--background-primary);
  border-color: var(--text-faint);
}

.resize-handle.dragging .resize-handle-grip {
  background-color: var(--interactive-accent);
  border-color: var(--interactive-accent);
  color: var(--text-on-accent);
}

.resize-handle-line {
  width: 12px;
  height: 1px;
  background-color: var(--text-faint);
  opacity: 0.5;
}

.resize-handle.dragging .resize-handle-line {
  background-color: var(--text-on-accent);
  opacity: 1;
}

.resize-handle-dots {
  display: flex;
  gap: 2px;
  align-items: center;
}

.resize-handle-dots span {
  width: 3px;
  height: 3px;
  border-radius: 50%;
  background-color: var(--text-faint);
  opacity: 0.7;
}

.resize-handle.dragging .resize-handle-dots span {
  background-color: var(--text-on-accent);
  opacity: 1;
}

/* ============================= */
/* PANE CONTAINER STYLES */
/* ============================= */

.pane-container {
  position: relative;
  overflow: hidden;
  display: flex;
  flex-direction: column;
  flex-shrink: 0; /* Prevent unwanted shrinking */
  /* Remove borders to integrate seamlessly like native file explorer */
  border: none;
}

.pane-container.pane-top {
  border-bottom: none;
}

.pane-container.pane-bottom {
  border-top: none;
}

/* Ensure file panes within containers take full height */
.pane-container .file-pane {
  height: 100%;
  border-bottom: none; /* Remove border since container handles it */
  min-height: 0; /* Allow shrinking when necessary */
}

/* ============================= */
/* BREADCRUMB NAVIGATION STYLES */
/* ============================= */

.breadcrumb {
  display: flex;
  align-items: center;
  gap: 1px;
  flex: 1;
  min-width: 0;
  overflow: hidden;
}

.breadcrumb-segment {
  display: inline-block;
  padding: 1px 2px;
  margin: 0;
  border: none;
  background: transparent !important;
  color: var(--nav-folder-title-color, var(--text-muted));
  font-size: var(--font-ui-small);
  font-weight: var(--nav-folder-title-weight, 500);
  cursor: pointer;
  border-radius: 2px;
  transition: none;
  white-space: nowrap;
  max-width: 100px;
  overflow: hidden;
  text-overflow: ellipsis;
  line-height: var(--line-height-tight);
  font-family: var(--font-interface);
  outline: none !important;
  text-decoration: none;
  -webkit-appearance: none;
  -moz-appearance: none;
  appearance: none;
  box-shadow: none !important;
  border: 0 !important;
}

/* Only show background on actual hover, not focus */
.breadcrumb-segment:hover:not(:focus) {
  background-color: var(--nav-item-background-hover) !important;
  color: var(--nav-item-color-hover, var(--text-normal));
  transition: background-color var(--anim-duration-fast) ease, color var(--anim-duration-fast) ease;
}

/* Allow hover even when focused */
.breadcrumb-segment:focus:hover {
  background-color: var(--nav-item-background-hover) !important;
  color: var(--nav-item-color-hover, var(--text-normal));
  transition: background-color var(--anim-duration-fast) ease, color var(--anim-duration-fast) ease;
}

.breadcrumb-segment:active {
  background-color: var(--nav-item-background-active) !important;
  color: var(--nav-item-color-active);
  transform: translateY(1px);
  transition: none;
}

/* Force transparent background when focused but not hovered */
.breadcrumb-segment:focus:not(:hover):not(:active) {
  background: transparent !important;
  color: var(--nav-folder-title-color, var(--text-muted));
  transition: none;
}

.breadcrumb-segment.current {
  color: var(--nav-folder-title-color, var(--text-normal));
  font-weight: var(--nav-folder-title-weight-active, 600);
  cursor: default;
  background: transparent;
}

.breadcrumb-segment.current:hover {
  background-color: transparent;
  color: var(--nav-folder-title-color, var(--text-normal));
}

.breadcrumb-separator {
  display: flex;
  align-items: center;
  color: var(--text-faint);
  margin: 0;
  opacity: 0.6;
  padding: 0 2px;
}

.breadcrumb-separator svg {
  width: 6px;
  height: 6px;
}

/* Active pane breadcrumb styling */
.file-pane.active .breadcrumb-segment {
	color: var(--nav-folder-title-color, var(--text-normal));
}

.file-pane.active .breadcrumb-segment.current {
	color: var(--nav-folder-title-color, var(--text-normal));
	font-weight: var(--nav-folder-title-weight-active, 600);
}

/* Centered breadcrumbs */
.breadcrumb.centered {
	justify-content: center;
}

/* High DPI optimizations */
@media (-webkit-min-device-pixel-ratio: 2), (min-resolution: 2dppx) {
	.breadcrumb-separator svg {
		shape-rendering: geometricPrecision;
	}
	
	.file-item-icon svg {
		shape-rendering: geometricPrecision;
	}
}

/* Focus traps for better accessibility */
.popup-menu:focus-within {
	outline: 2px solid var(--interactive-accent);
	outline-offset: 1px;
}

/* Non-ASCII search improvements */
.popup-menu .search-highlight {
	unicode-bidi: plaintext;
	text-orientation: mixed;
}

/* Polish: smooth transitions */
.file-item,
.breadcrumb-segment,
.popup-menu-item {
	transition: background-color 0.15s ease, 
				color 0.15s ease,
				transform 0.1s ease;
}

@media (prefers-reduced-motion: reduce) {
	.file-item,
	.breadcrumb-segment,
	.popup-menu-item {
		transition: none;
	}
>>>>>>> 96d22997
}<|MERGE_RESOLUTION|>--- conflicted
+++ resolved
@@ -1,49 +1,3 @@
-<<<<<<< HEAD
-/* Midnight Commander Plugin Styles */
-
-.midnight-commander-view {
-  height: 100%;
-  display: flex;
-  flex-direction: column;
-  background-color: var(--background-primary);
-}
-
-/* Header with pane titles */
-.midnight-commander-header {
-  display: flex;
-  height: 36px;
-  border-bottom: 1px solid var(--background-modifier-border);
-  background-color: var(--background-secondary);
-}
-
-.pane-header {
-  flex: 1;
-  display: flex;
-  align-items: center;
-  padding: 0 12px;
-  border-right: 1px solid var(--background-modifier-border);
-}
-
-.pane-header:last-child {
-  border-right: none;
-}
-
-.pane-title {
-  font-size: 12px;
-  color: var(--text-muted);
-  font-weight: 500;
-  white-space: nowrap;
-  overflow: hidden;
-  text-overflow: ellipsis;
-}
-
-/* Main dual panes container */
-.midnight-commander-panes {
-  flex: 1;
-  display: flex;
-  flex-direction: column;
-  min-height: 0; /* Allow flex children to shrink */
-=======
 /* Midnight Commander Plugin Styles - Native Obsidian Integration */
 
 /* Import PopupMenu and theme compatibility styles */
@@ -149,7 +103,6 @@
   /* Remove border - should look like native file explorer */
   border: none;
   border-radius: 0;
->>>>>>> 96d22997
 }
 
 /* Individual file panes */
@@ -192,45 +145,6 @@
 .file-list {
   flex: 1;
   overflow-y: auto;
-<<<<<<< HEAD
-  padding: 4px 0;
-}
-
-/* Individual file items */
-.file-item {
-  display: flex;
-  align-items: center;
-  padding: 6px 12px;
-  cursor: pointer;
-  border-radius: 3px;
-  margin: 1px 4px;
-  transition: background-color 0.1s ease;
-  min-height: 32px;
-}
-
-.file-item:hover {
-  background-color: var(--background-modifier-hover);
-}
-
-.file-item.selected {
-  background-color: var(--interactive-accent);
-  color: var(--text-on-accent);
-}
-
-.file-item.selected:hover {
-  background-color: var(--interactive-accent-hover);
-}
-
-.file-item.highlighted {
-  background-color: var(--background-modifier-success);
-}
-
-/* File item icon */
-.file-item-icon {
-  width: 16px;
-  height: 16px;
-  margin-right: 10px;
-=======
   overflow-x: hidden;
   padding: 4px 0;
 }
@@ -298,21 +212,10 @@
   width: var(--nav-item-icon-size, 16px);
   height: var(--nav-item-icon-size, 16px);
   margin-right: var(--nav-item-icon-margin, 8px);
->>>>>>> 96d22997
   flex-shrink: 0;
   display: flex;
   align-items: center;
   justify-content: center;
-<<<<<<< HEAD
-}
-
-.file-item-icon svg {
-  width: 14px;
-  height: 14px;
-  color: currentColor;
-}
-
-=======
   color: var(--nav-item-icon-color, var(--icon-color));
 }
 
@@ -331,17 +234,10 @@
   color: var(--text-accent);
 }
 
->>>>>>> 96d22997
 .file-item.folder .file-item-icon svg {
   color: var(--text-accent);
 }
 
-<<<<<<< HEAD
-/* File item content */
-.file-item-content {
-  flex: 1;
-  min-width: 0; /* Allow text to shrink */
-=======
 .file-item.folder .file-item-name {
   color: var(--text-accent);
   font-weight: 500;
@@ -351,24 +247,10 @@
 .file-item-content {
   flex: 1;
   min-width: 0;
->>>>>>> 96d22997
   display: flex;
   flex-direction: column;
 }
 
-<<<<<<< HEAD
-.file-item-name {
-  font-size: 13px;
-  font-weight: 400;
-  white-space: nowrap;
-  overflow: hidden;
-  text-overflow: ellipsis;
-  line-height: 1.3;
-}
-
-.file-item-size {
-  font-size: 11px;
-=======
 /* File name - match native nav-file-title text styling */
 .file-item-name {
   font-size: inherit;
@@ -383,19 +265,11 @@
 /* File size metadata */
 .file-item-size {
   font-size: var(--font-ui-smaller);
->>>>>>> 96d22997
   color: var(--text-faint);
   margin-top: 1px;
   line-height: 1;
 }
 
-<<<<<<< HEAD
-/* Keyboard focus styles */
-.file-pane.active .file-item.selected {
-  box-shadow: 0 0 0 1px var(--interactive-accent);
-}
-=======
->>>>>>> 96d22997
 
 /* Scrollbar styling */
 .file-list::-webkit-scrollbar {
@@ -423,8 +297,6 @@
   padding: 40px 20px;
   color: var(--text-faint);
   font-style: italic;
-<<<<<<< HEAD
-=======
 }
 
 .file-list-empty {
@@ -728,5 +600,4 @@
 	.popup-menu-item {
 		transition: none;
 	}
->>>>>>> 96d22997
 }