{
	"name": "obsidian-midnight-commander",
<<<<<<< HEAD
	"version": "0.1.0",
=======
	"version": "0.2.0",
>>>>>>> 96d22997
	"description": "Dual-pane file manager for Obsidian inspired by Midnight Commander",
	"main": "main.js",
	"scripts": {
		"dev": "node esbuild.config.mjs",
		"build-dev": "tsc -noEmit -skipLibCheck && node esbuild.config.mjs development",
		"build": "tsc -noEmit -skipLibCheck && node esbuild.config.mjs production",
		"version": "node version-bump.mjs && git add manifest.json versions.json",
		"lint": "eslint main.ts --ext .ts",
		"lint:fix": "eslint main.ts --ext .ts --fix",
		"format": "prettier --write *.ts *.js *.json *.md",
		"format:check": "prettier --check *.ts *.js *.json *.md"
	},
	"keywords": [
		"obsidian",
		"plugin",
		"file-manager",
		"dual-pane",
		"midnight-commander"
	],
	"author": "ggfevans",
	"license": "MIT",
	"devDependencies": {
		"@types/node": "^16.11.6",
		"@types/react": "^18.3.23",
		"@types/react-dom": "^18.3.7",
		"@typescript-eslint/eslint-plugin": "5.29.0",
		"@typescript-eslint/parser": "5.29.0",
		"builtin-modules": "3.3.0",
		"esbuild": "0.25.0",
		"eslint": "^8.57.0",
		"obsidian": "latest",
		"prettier": "^3.0.0",
		"tslib": "2.4.0",
		"typescript": "4.7.4"
	},
	"dependencies": {
<<<<<<< HEAD
=======
		"@tanstack/react-virtual": "^3.13.12",
		"fuse.js": "^7.1.0",
>>>>>>> 96d22997
		"react": "^18.3.1",
		"react-dom": "^18.3.1",
		"recoil": "^0.7.7"
	}
}<|MERGE_RESOLUTION|>--- conflicted
+++ resolved
@@ -1,10 +1,6 @@
 {
 	"name": "obsidian-midnight-commander",
-<<<<<<< HEAD
-	"version": "0.1.0",
-=======
 	"version": "0.2.0",
->>>>>>> 96d22997
 	"description": "Dual-pane file manager for Obsidian inspired by Midnight Commander",
 	"main": "main.js",
 	"scripts": {
@@ -41,11 +37,8 @@
 		"typescript": "4.7.4"
 	},
 	"dependencies": {
-<<<<<<< HEAD
-=======
 		"@tanstack/react-virtual": "^3.13.12",
 		"fuse.js": "^7.1.0",
->>>>>>> 96d22997
 		"react": "^18.3.1",
 		"react-dom": "^18.3.1",
 		"recoil": "^0.7.7"
