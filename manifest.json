--- conflicted
+++ resolved
@@ -1,11 +1,7 @@
 {
 	"id": "obsidian-midnight-commander",
 	"name": "Midnight Commander",
-<<<<<<< HEAD
-	"version": "0.1.0",
-=======
 	"version": "0.2.0",
->>>>>>> 96d22997
 	"minAppVersion": "1.0.0",
 	"description": "Dual-pane file manager for Obsidian inspired by Midnight Commander",
 	"author": "ggfevans",
